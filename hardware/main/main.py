--- conflicted
+++ resolved
@@ -81,17 +81,6 @@
 signal.signal(signal.SIGINT, signal_handler)
 
 # Hardware initialization
-<<<<<<< HEAD
-imu = MPU6050(roll_offset=0)  # Initialize IMU with zero roll offset
-motor = HardwarePWMMotor()  # Initialize motor control
-# Initialize hardware encoder for cart position tracking
-encoder = PiEncoder(pin_a=23, pin_b=24)  # GPIO pins for encoder signals
-# Initialize data processor for encoder pulses
-processor = EncoderProcessor(pulses_per_rev=2262)  # Encoder resolution
-controller = TiltController(Kp=3000.0, Ki=10.0, Kd=-10)  # PID controller parameters
-
-# Register the custom environment for RL agent
-=======
 imu = MPU6050(roll_offset=7)
 motor = HardwarePWMMotor()
 # Initialize hardware encoder
@@ -101,7 +90,6 @@
 controller = TiltController(Kp=3000.0, Ki=10.0, Kd=-10)
 
 # Register the custom environment
->>>>>>> ae0310e2
 try:
     register(
         id="CustomCartPole-v1",
